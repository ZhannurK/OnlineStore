--- conflicted
+++ resolved
@@ -49,15 +49,22 @@
 // --------------------------------------------------------
 // SETUP
 // --------------------------------------------------------
-<<<<<<< HEAD
 
 func init() {
+	err := godotenv.Load()
+	if err != nil {
+		log.Fatal("Error loading .env file")
+	}
+
+	// Set up logger to output to the terminal (stdout)
+	logger.SetOutput(os.Stdout)
+	logger.SetFormatter(&logrus.TextFormatter{})
 
 	// Connect to MongoDB
 	ctx, cancel := context.WithTimeout(context.Background(), 10*time.Second)
 	defer cancel()
 
-	db, err := mongo.Connect(ctx, options.Client().ApplyURI(os.Getenv("MONGO_CONNECT")))
+	db, err = mongo.Connect(ctx, options.Client().ApplyURI(os.Getenv("MONGO_CONNECT")))
 	if err != nil {
 		logger.WithError(err).Fatal("Failed to connect to MongoDB")
 	}
@@ -70,13 +77,7 @@
 // --------------------------------------------------------
 // MAIN
 // --------------------------------------------------------
-func allowCORSMiddleware(next http.Handler) http.Handler {
-	return http.HandlerFunc(func(w http.ResponseWriter, r *http.Request) {
-		if r.Method == "GET" {
-		}
-		next.ServeHTTP(w, r)
-	})
-}
+
 func main() {
 
 	jwtKey = []byte(os.Getenv("JWTSECRET"))
@@ -126,7 +127,7 @@
 	r.HandleFunc("/confirm", confirmEmailHandler).Methods(http.MethodGet)
 
 	// Apply rate limit middleware
-	//r.Use(rateLimitMiddleware)
+	r.Use(rateLimitMiddleware)
 
 	// Additional endpoints for admin panel
 	r.Handle("/admin", AuthMiddleware(roleMiddleware("admin", http.HandlerFunc(func(w http.ResponseWriter, r *http.Request) {
@@ -148,7 +149,7 @@
 
 	go func() {
 		logger.Info("Starting server on :8080")
-		if err := srv.ListenAndServe(); err != nil && err != http.ErrServerClosed {
+		if err := srv.ListenAndServe(); err != nil && !errors.Is(err, http.ErrServerClosed) {
 			logger.WithError(err).Fatal("Server failed")
 		}
 	}()
@@ -210,175 +211,10 @@
 			handleError(w, http.StatusUnauthorized, "Missing Authorization cookie", nil)
 			return
 		}
-=======
-
-func init() {
-	err := godotenv.Load()
-	if err != nil {
-		log.Fatal("Error loading .env file")
-	}
-
-	// Set up logger to output to the terminal (stdout)
-	logger.SetOutput(os.Stdout)
-	logger.SetFormatter(&logrus.TextFormatter{})
-
-	// Connect to MongoDB
-	ctx, cancel := context.WithTimeout(context.Background(), 10*time.Second)
-	defer cancel()
-
-	db, err = mongo.Connect(ctx, options.Client().ApplyURI(os.Getenv("MONGO_CONNECT")))
-	if err != nil {
-		logger.WithError(err).Fatal("Failed to connect to MongoDB")
-	}
-	if err = db.Ping(ctx, nil); err != nil {
-		logger.WithError(err).Fatal("Failed to ping MongoDB")
-	}
-	logger.Info("Connected to MongoDB")
-}
-
-// --------------------------------------------------------
-// MAIN
-// --------------------------------------------------------
-
-func main() {
-
-	jwtKey = []byte(os.Getenv("JWTSECRET"))
-
-	r := mux.NewRouter()
-
-	// Static file routes
-	r.HandleFunc("/shoes", func(w http.ResponseWriter, r *http.Request) {
-		http.ServeFile(w, r, "./store/shoes.html")
-	}).Methods(http.MethodGet)
-	r.HandleFunc("/", func(w http.ResponseWriter, r *http.Request) {
-		http.ServeFile(w, r, "./store/store.html")
-	}).Methods(http.MethodGet)
-	r.HandleFunc("/contact", func(w http.ResponseWriter, r *http.Request) {
-		http.ServeFile(w, r, "./store/contact.html")
-	}).Methods(http.MethodGet)
-
-	r.PathPrefix("/public").Handler(http.FileServer(http.Dir("./store")))
-
-	// API routes
-	r.HandleFunc("/sneakers", getSneakers).Methods(http.MethodGet)
-	r.HandleFunc("/users", getUsers).Methods(http.MethodGet)
-
-	// Authentication routes
-	r.HandleFunc("/login", login).Methods(http.MethodPost)
-	r.HandleFunc("/login", func(w http.ResponseWriter, r *http.Request) {
-		http.ServeFile(w, r, "./store/authorization.html")
-	}).Methods(http.MethodGet)
-
-	r.HandleFunc("/signup", signup).Methods(http.MethodPost)
-	r.HandleFunc("/signup", func(w http.ResponseWriter, r *http.Request) {
-		http.ServeFile(w, r, "./store/signup.html")
-	}).Methods(http.MethodGet)
-
-	// Profile routes
-	profileHandler := http.HandlerFunc(func(w http.ResponseWriter, r *http.Request) {
-		http.ServeFile(w, r, "./store/profile.html")
-	})
-	r.Handle("/profile", AuthMiddleware(profileHandler)).Methods(http.MethodGet)
-	r.Handle("/profile", AuthMiddleware(http.HandlerFunc(changePasswordHandler))).Methods(http.MethodPost)
-
-	// Add the new API route for getting user profile
-	r.Handle("/api/user-profile", AuthMiddleware(http.HandlerFunc(getUserProfileHandler))).Methods(http.MethodGet)
-
-	// Email routes
-	r.HandleFunc("/sendEmail", sendEmailHandler).Methods(http.MethodPost)
-	r.HandleFunc("/confirm", confirmEmailHandler).Methods(http.MethodGet)
-
-	// Apply rate limit middleware
-	r.Use(rateLimitMiddleware)
-
-	// Additional endpoints for admin panel
-	r.Handle("/admin", AuthMiddleware(roleMiddleware("admin", http.HandlerFunc(func(w http.ResponseWriter, r *http.Request) {
-		http.ServeFile(w, r, "./store/adminPanel.html")
-	})))).Methods(http.MethodGet)
-	r.Handle("/admin", AuthMiddleware(roleMiddleware("admin", http.HandlerFunc(createSneaker)))).Methods(http.MethodPost)
-	r.Handle("/admin/{id}", AuthMiddleware(roleMiddleware("admin", http.HandlerFunc(updateSneaker)))).Methods(http.MethodPut)
-	r.Handle("/admin/{id}", AuthMiddleware(roleMiddleware("admin", http.HandlerFunc(deleteSneaker)))).Methods(http.MethodDelete)
-
-	// Start the server
-	srv := &http.Server{
-		Addr:    ":8080",
-		Handler: r,
-	}
-
-	// Graceful shutdown
-	quit := make(chan os.Signal, 1)
-	signal.Notify(quit, os.Interrupt, syscall.SIGTERM)
-
-	go func() {
-		logger.Info("Starting server on :8080")
-		if err := srv.ListenAndServe(); err != nil && !errors.Is(err, http.ErrServerClosed) {
-			logger.WithError(err).Fatal("Server failed")
-		}
-	}()
-	<-quit
-
-	logger.Info("Shutting down server...")
-	ctx, cancel := context.WithTimeout(context.Background(), 30*time.Second)
-	defer cancel()
-
-	if err := srv.Shutdown(ctx); err != nil {
-		logger.WithError(err).Fatal("Server forced to shutdown")
-	}
-	logger.Info("Server exited gracefully")
-}
-
-// --------------------------------------------------------
-// RATE LIMIT
-// --------------------------------------------------------
-
-func rateLimitMiddleware(next http.Handler) http.Handler {
-	return http.HandlerFunc(func(w http.ResponseWriter, r *http.Request) {
-		if !limiter.Allow() {
-			logger.Warn("Rate limit exceeded")
-			w.WriteHeader(http.StatusTooManyRequests)
-			w.Write([]byte("Rate limit exceeded. Try again later."))
-			return
-		}
-		next.ServeHTTP(w, r)
-	})
-}
-
-// --------------------------------------------------------
-// JWT & AUTH MIDDLEWARE
-// --------------------------------------------------------
-
-type key int
-
-var userKey key = 333
-
-func NewContext(ctx context.Context, u *string) context.Context {
-	return context.WithValue(ctx, userKey, u)
-}
-
-func FromContext(ctx context.Context) (*string, bool) {
-	u, ok := ctx.Value(userKey).(*string)
-	return u, ok
-}
-
-// Claims for JWT
-type Claims struct {
-	Email string `json:"email"`
-	jwt.RegisteredClaims
-}
-
-func AuthMiddleware(next http.Handler) http.Handler {
-	return http.HandlerFunc(func(w http.ResponseWriter, r *http.Request) {
-		authCookie, err := r.Cookie("JWT")
-		if err != nil || authCookie.Value == "" {
-			handleError(w, http.StatusUnauthorized, "Missing Authorization cookie", nil)
-			return
-		}
->>>>>>> f835e8d2
 		bearerToken := authCookie.Value
 		parts := strings.Split(bearerToken, " ")
 		if len(parts) != 2 || parts[0] != "Bearer" {
 			handleError(w, http.StatusUnauthorized, "Invalid Authorization cookie format", nil)
-<<<<<<< HEAD
 			return
 		}
 		tokenString := parts[1]
@@ -393,50 +229,9 @@
 		})
 		if err != nil || !token.Valid {
 			handleError(w, http.StatusUnauthorized, "Invalid or expired token", err)
-=======
->>>>>>> f835e8d2
 			return
 		}
-		tokenString := parts[1]
-
-<<<<<<< HEAD
-		ctx := NewContext(r.Context(), &claims.Email)
-		next.ServeHTTP(w, r.WithContext(ctx))
-	})
-}
-
-func roleMiddleware(targetRole string, next http.Handler) http.Handler {
-	return http.HandlerFunc(func(w http.ResponseWriter, r *http.Request) {
-		email, ok := FromContext(r.Context())
-		if !ok {
-			handleError(w, http.StatusBadRequest, "No email in context", errors.New("missing email in context"))
-=======
-		// Parse & validate token
-		claims := &Claims{}
-		token, err := jwt.ParseWithClaims(tokenString, claims, func(t *jwt.Token) (interface{}, error) {
-			if _, ok := t.Method.(*jwt.SigningMethodHMAC); !ok {
-				return nil, fmt.Errorf("unexpected signing method: %v", t.Header["alg"])
-			}
-			return jwtKey, nil
-		})
-		if err != nil || !token.Valid {
-			handleError(w, http.StatusUnauthorized, "Invalid or expired token", err)
->>>>>>> f835e8d2
-			return
-		}
-		collection := db.Database("db").Collection("users")
-		ctx, cancel := context.WithTimeout(context.Background(), 10*time.Second)
-		defer cancel()
-
-<<<<<<< HEAD
-		var user User
-		err := collection.FindOne(ctx, bson.M{"email": *email}).Decode(&user)
-		if err != nil {
-			handleError(w, http.StatusBadRequest, "No user with this email", err)
-			return
-		}
-
-=======
+
 		ctx := NewContext(r.Context(), &claims.Email)
 		next.ServeHTTP(w, r.WithContext(ctx))
 	})
@@ -460,7 +255,6 @@
 			return
 		}
 
->>>>>>> f835e8d2
 		if user.Role != targetRole {
 			handleError(w, http.StatusForbidden, "You do not have permission to access this resource", nil)
 			return
@@ -570,7 +364,6 @@
 	token := r.URL.Query().Get("token")
 	if token == "" {
 		handleError(w, http.StatusBadRequest, "Missing token in query string", nil)
-<<<<<<< HEAD
 		return
 	}
 
@@ -596,33 +389,6 @@
 		return
 	}
 
-=======
-		return
-	}
-
-	collection := db.Database("db").Collection("users")
-	ctx, cancel := context.WithTimeout(context.Background(), 10*time.Second)
-	defer cancel()
-
-	// Find the user with this token
-	var user User
-	err := collection.FindOne(ctx, bson.M{"confirmationToken": token}).Decode(&user)
-	if err != nil {
-		handleError(w, http.StatusBadRequest, "Invalid or expired token", err)
-		return
-	}
-
-	// Update the user to verified=true, clear token
-	filter := bson.M{"confirmationToken": token}
-	update := bson.M{"$set": bson.M{"verified": true, "confirmationToken": ""}}
-
-	_, err = collection.UpdateOne(ctx, filter, update)
-	if err != nil {
-		handleError(w, http.StatusInternalServerError, "Could not verify user", err)
-		return
-	}
-
->>>>>>> f835e8d2
 	logger.WithFields(logrus.Fields{"email": user.Email}).Info("User confirmed successfully")
 
 	w.Header().Set("Content-Type", "application/json")
@@ -738,7 +504,6 @@
 
 	var user User
 	err := collection.FindOne(ctx, bson.M{"email": *email}).Decode(&user)
-<<<<<<< HEAD
 	if err != nil {
 		handleError(w, http.StatusBadRequest, "No user with this email", err)
 		return
@@ -853,7 +618,7 @@
 }
 
 // --------------------------------------------------------
-// SNEAKERS (READ-ONLY ENDPOINT)
+// SNEAKERS (READ-ONLY ENDPOINT) - FIXED PAGINATION
 // --------------------------------------------------------
 
 func getSneakers(w http.ResponseWriter, r *http.Request) {
@@ -861,24 +626,34 @@
 		http.Error(w, "Method not allowed", http.StatusMethodNotAllowed)
 		return
 	}
-	w.Header().Set("Access-Control-Allow-Origin", "*")
-	w.Header().Set("Access-Control-Allow-Credentials", "true")
-	w.Header().Set("Access-Control-Allow-Headers", "Content-Type, Content-Length, Accept-Encoding, X-CSRF-Token, Authorization, accept, origin, Cache-Control, X-Requested-With")
-	w.Header().Set("Access-Control-Allow-Methods", "POST, GET, OPTIONS, PUT, DELETE")
-
-	pageNum, err := strconv.Atoi(r.URL.Query().Get("page"))
-	if err != nil {
-		pageNum = 1
-		log.Println("Error getting path variable page:")
-	}
-
-	pageSize, err := strconv.Atoi(r.URL.Query().Get("pageSize"))
-	if err != nil {
-		pageSize = 1
-		log.Println("Error getting path variable pageSize:")
-	}
-
-	opts := options.Find().SetLimit(int64(pageSize)).SetSkip(int64(pageSize * (pageNum - 1)))
+
+	// Grab query params
+	pageStr := r.URL.Query().Get("page")
+	pageSizeStr := r.URL.Query().Get("pageSize")
+
+	// Default values
+	pageNum := 1
+	pageSize := 5 // set a more reasonable default, e.g. 5
+
+	// Parse page
+	if pageStr != "" {
+		if val, err := strconv.Atoi(pageStr); err == nil && val > 0 {
+			pageNum = val
+		}
+	}
+
+	// Parse pageSize
+	if pageSizeStr != "" {
+		if val, err := strconv.Atoi(pageSizeStr); err == nil && val > 0 {
+			pageSize = val
+		}
+	}
+
+	// Build skip/limit
+	skip := int64((pageNum - 1) * pageSize)
+	limit := int64(pageSize)
+
+	opts := options.Find().SetSkip(skip).SetLimit(limit)
 
 	collection := db.Database("OnlineStore").Collection("sneakers")
 	ctx, cancel := context.WithTimeout(context.Background(), 10*time.Second)
@@ -893,7 +668,7 @@
 	defer cursor.Close(ctx)
 
 	var sneakers []bson.M
-	if err = cursor.All(ctx, &sneakers); err != nil {
+	if err := cursor.All(ctx, &sneakers); err != nil {
 		http.Error(w, "Error parsing sneakers", http.StatusInternalServerError)
 		log.Println("Error parsing sneakers:", err)
 		return
@@ -1041,164 +816,10 @@
 
 // updateSneaker handles PUT /sneakers/{id} to modify an existing sneaker doc.
 func updateSneaker(w http.ResponseWriter, r *http.Request) {
-=======
-	if err != nil {
-		handleError(w, http.StatusBadRequest, "No user with this email", err)
-		return
-	}
-	if user.Password != creds.OldPassword {
-		handleError(w, http.StatusBadRequest, "Old password is incorrect", nil)
-		return
-	}
-
-	// Update user's password
-	_, err = collection.DeleteOne(ctx, bson.M{"email": user.Email})
-	if err != nil {
-		handleError(w, http.StatusInternalServerError, "Cannot remove old user doc", err)
-		return
-	}
-
-	user.Password = creds.Password
-	_, err = collection.InsertOne(ctx, user)
-	if err != nil {
-		handleError(w, http.StatusInternalServerError, "Error updating user", err)
-		return
-	}
-
-	// Optionally send an email about password change
-	sendMail(user.Email, "Pullo password changed",
-		"Your Pullo account password was changed successfully.",
-		"C:\\Users\\zhann\\GolandProjects\\programming\\store\\public\\images\\passChange.png")
-
-	logger.WithFields(logrus.Fields{"email": user.Email}).Info("User changed password successfully")
-
-	w.Header().Set("Content-Type", "application/json")
-	json.NewEncoder(w).Encode(map[string]string{
-		"message": "User changed password successfully",
-	})
-}
-
-// --------------------------------------------------------
-// GET USERS
-// --------------------------------------------------------
-
-func getUsers(w http.ResponseWriter, r *http.Request) {
-	logger.WithField("action", "get_users").Info("Fetching users from MongoDB")
-
-	sortBy := r.URL.Query().Get("sort")
-	emailFilter := r.URL.Query().Get("email")
-	pageStr := r.URL.Query().Get("page")
-	pageSizeStr := r.URL.Query().Get("pageSize")
-
-	pageInt := 1
-	pageSizeInt := 9
-
-	if pageStr != "" {
-		if val, err := fmt.Sscanf(pageStr, "%d", &pageInt); err == nil && val > 0 {
-		}
-	}
-	if pageSizeStr != "" {
-		if val, err := fmt.Sscanf(pageSizeStr, "%d", &pageSizeInt); err == nil && val > 0 {
-		}
-	}
-
-	filter := bson.M{}
-	if emailFilter != "" {
-		filter["email"] = bson.M{"$regex": emailFilter, "$options": "i"}
-	}
-
-	var sortFields bson.D
-	switch sortBy {
-	case "nameAsc":
-		sortFields = bson.D{{Key: "name", Value: 1}}
-	case "nameDesc":
-		sortFields = bson.D{{Key: "name", Value: -1}}
-	case "createdAt":
-		sortFields = bson.D{{Key: "created_at", Value: 1}}
-	case "id":
-		sortFields = bson.D{{Key: "_id", Value: 1}}
-	default:
-		sortFields = bson.D{{Key: "created_at", Value: -1}}
-	}
-
-	skip := int64((pageInt - 1) * pageSizeInt)
-	limit := int64(pageSizeInt)
-	findOptions := options.Find().SetSort(sortFields).SetSkip(skip).SetLimit(limit)
-
-	collection := db.Database("db").Collection("users")
-	ctx, cancel := context.WithTimeout(context.Background(), 10*time.Second)
-	defer cancel()
-
-	cursor, err := collection.Find(ctx, filter, findOptions)
-	if err != nil {
-		handleError(w, http.StatusInternalServerError, "Database query error", err)
-		return
-	}
-	defer cursor.Close(ctx)
-
-	var users []User
-	for cursor.Next(ctx) {
-		var user User
-		if err := cursor.Decode(&user); err != nil {
-			handleError(w, http.StatusInternalServerError, "Error reading user data", err)
-			return
-		}
-		users = append(users, user)
-	}
-
-	if len(users) == 0 {
-		handleError(w, http.StatusNotFound, "No users found", nil)
-		return
-	}
-
-	w.Header().Set("Content-Type", "application/json")
-	json.NewEncoder(w).Encode(users)
-}
-
-// --------------------------------------------------------
-// SNEAKERS (READ-ONLY ENDPOINT) - FIXED PAGINATION
-// --------------------------------------------------------
-
-func getSneakers(w http.ResponseWriter, r *http.Request) {
-	if r.Method != http.MethodGet {
-		http.Error(w, "Method not allowed", http.StatusMethodNotAllowed)
-		return
-	}
-
-	// Grab query params
-	pageStr := r.URL.Query().Get("page")
-	pageSizeStr := r.URL.Query().Get("pageSize")
-
-	// Default values
-	pageNum := 1
-	pageSize := 5 // set a more reasonable default, e.g. 5
-
-	// Parse page
-	if pageStr != "" {
-		if val, err := strconv.Atoi(pageStr); err == nil && val > 0 {
-			pageNum = val
-		}
-	}
-
-	// Parse pageSize
-	if pageSizeStr != "" {
-		if val, err := strconv.Atoi(pageSizeStr); err == nil && val > 0 {
-			pageSize = val
-		}
-	}
-
-	// Build skip/limit
-	skip := int64((pageNum - 1) * pageSize)
-	limit := int64(pageSize)
-
-	opts := options.Find().SetSkip(skip).SetLimit(limit)
-
->>>>>>> f835e8d2
 	collection := db.Database("OnlineStore").Collection("sneakers")
 	ctx, cancel := context.WithTimeout(context.Background(), 10*time.Second)
 	defer cancel()
 
-<<<<<<< HEAD
 	vars := mux.Vars(r)
 	idHex := vars["id"]
 	objID, err := primitive.ObjectIDFromHex(idHex)
@@ -1238,164 +859,8 @@
 	})
 }
 
-=======
-	cursor, err := collection.Find(ctx, bson.M{}, opts)
-	if err != nil {
-		http.Error(w, "Error fetching sneakers", http.StatusInternalServerError)
-		log.Println("Error fetching sneakers:", err)
-		return
-	}
-	defer cursor.Close(ctx)
-
-	var sneakers []bson.M
-	if err := cursor.All(ctx, &sneakers); err != nil {
-		http.Error(w, "Error parsing sneakers", http.StatusInternalServerError)
-		log.Println("Error parsing sneakers:", err)
-		return
-	}
-
-	w.Header().Set("Content-Type", "application/json")
-	json.NewEncoder(w).Encode(sneakers)
-}
-
-// --------------------------------------------------------
-// SEND EMAIL
-// --------------------------------------------------------
-
-func sendEmailHandler(w http.ResponseWriter, r *http.Request) {
-	if r.Method != http.MethodPost {
-		http.Error(w, "Method not allowed", http.StatusMethodNotAllowed)
-		return
-	}
-
-	var req struct {
-		To         string `json:"to"`
-		Subject    string `json:"subject"`
-		Body       string `json:"body"`
-		Attachment string `json:"attachment"`
-	}
-	if err := json.NewDecoder(r.Body).Decode(&req); err != nil {
-		handleError(w, http.StatusBadRequest, "Invalid request payload", err)
-		return
-	}
-
-	if err := sendMail(req.To, req.Subject, req.Body, req.Attachment); err != nil {
-		handleError(w, http.StatusInternalServerError, "Failed to send email", err)
-		return
-	}
-
-	w.Header().Set("Content-Type", "application/json")
-	json.NewEncoder(w).Encode(map[string]string{
-		"message": "Email sent successfully",
-	})
-}
-
-// Uses Gomail to send an email with optional attachment
-func sendMail(to, subject, body, attachmentPath string) error {
-	username := os.Getenv("PULLOEMAIL")
-	password := os.Getenv("PULLOEMAIL_PASSWORD")
-
-	msg := gomail.NewMessage()
-	msg.SetHeader("From", username)
-	msg.SetHeader("To", to)
-	msg.SetHeader("Subject", subject)
-	msg.SetBody("text/html", body)
-
-	if attachmentPath != "" {
-		msg.Attach(attachmentPath)
-	}
-
-	dialer := gomail.NewDialer(os.Getenv("PULLO_EMAIL_PROVIDER"), 587, username, password)
-	if err := dialer.DialAndSend(msg); err != nil {
-		logger.WithFields(logrus.Fields{"Module": "SendMail"}).Error(err)
-		return errors.New("failed to send email: " + err.Error())
-	}
-	logger.WithFields(logrus.Fields{"to": to, "subject": subject}).Info("Email sent successfully")
-	return nil
-}
-
-// --------------------------------------------------------
-// ERROR HANDLING
-// --------------------------------------------------------
-
-func handleError(w http.ResponseWriter, statusCode int, message string, err error) {
-	if err != nil {
-		logger.WithError(err).Error(message)
-	} else {
-		logger.Error(message)
-	}
-	w.WriteHeader(statusCode)
-	response := map[string]string{"error": message}
-	json.NewEncoder(w).Encode(response)
-}
-
-// GET /api/user-profile
-func getUserProfileHandler(w http.ResponseWriter, r *http.Request) {
-	email, ok := FromContext(r.Context())
-	if !ok {
-		handleError(w, http.StatusUnauthorized, "Unauthorized access", nil)
-		return
-	}
-
-	collection := db.Database("db").Collection("users")
-	ctx, cancel := context.WithTimeout(context.Background(), 10*time.Second)
-	defer cancel()
-
-	var user User
-	err := collection.FindOne(ctx, bson.M{"email": email}).Decode(&user)
-	if err != nil {
-		handleError(w, http.StatusNotFound, "User not found", err)
-		return
-	}
-
-	w.Header().Set("Content-Type", "application/json")
-	json.NewEncoder(w).Encode(map[string]string{
-		"name":  user.Name,
-		"email": user.Email,
-	})
-}
-
-// -----------------------------------------------------------------------------
-// CRUD OPERATIONS
-// -----------------------------------------------------------------------------
-
-// Sneaker is our data model for the "OnlineStore.sneakers" collection.
-type Sneaker struct {
-	ID    primitive.ObjectID `json:"id" bson:"_id,omitempty"`
-	Brand string             `json:"brand" bson:"brand"`
-	Model string             `json:"model" bson:"model"`
-	Price int                `json:"price" bson:"price"`
-	Color string             `json:"color" bson:"color"`
-}
-
-// createSneaker handles POST /sneakers to insert a new sneaker doc.
-func createSneaker(w http.ResponseWriter, r *http.Request) {
-	collection := db.Database("OnlineStore").Collection("sneakers")
-	ctx, cancel := context.WithTimeout(context.Background(), 10*time.Second)
-	defer cancel()
-
-	var s Sneaker
-	if err := json.NewDecoder(r.Body).Decode(&s); err != nil {
-		http.Error(w, "Invalid request payload for sneaker", http.StatusBadRequest)
-		return
-	}
-	res, err := collection.InsertOne(ctx, s)
-	if err != nil {
-		http.Error(w, "Failed to create sneaker", http.StatusInternalServerError)
-		logger.WithError(err).Error("Insert sneaker error")
-		return
-	}
-	logger.WithField("action", "createSneaker").Info("Sneaker created")
-
-	w.Header().Set("Content-Type", "application/json")
-	json.NewEncoder(w).Encode(map[string]interface{}{
-		"message": "Sneaker created successfully",
-		"id":      res.InsertedID,
-	})
-}
-
-// updateSneaker handles PUT /sneakers/{id} to modify an existing sneaker doc.
-func updateSneaker(w http.ResponseWriter, r *http.Request) {
+// deleteSneaker handles DELETE /sneakers/{id} to remove a sneaker doc.
+func deleteSneaker(w http.ResponseWriter, r *http.Request) {
 	collection := db.Database("OnlineStore").Collection("sneakers")
 	ctx, cancel := context.WithTimeout(context.Background(), 10*time.Second)
 	defer cancel()
@@ -1408,52 +873,6 @@
 		return
 	}
 
-	var s Sneaker
-	if err := json.NewDecoder(r.Body).Decode(&s); err != nil {
-		http.Error(w, "Invalid JSON for sneaker update", http.StatusBadRequest)
-		return
-	}
-
-	filter := bson.M{"_id": objID}
-	update := bson.M{"$set": bson.M{
-		"brand": s.Brand,
-		"model": s.Model,
-		"price": s.Price,
-		"color": s.Color,
-	}}
-	res, err := collection.UpdateOne(ctx, filter, update)
-	if err != nil {
-		http.Error(w, "Failed to update sneaker", http.StatusInternalServerError)
-		logger.WithError(err).Error("Update sneaker error")
-		return
-	}
-	if res.MatchedCount == 0 {
-		http.Error(w, "No sneaker found with that ID", http.StatusNotFound)
-		return
-	}
-	logger.WithField("action", "updateSneaker").Info("Sneaker updated")
-
-	w.Header().Set("Content-Type", "application/json")
-	json.NewEncoder(w).Encode(map[string]string{
-		"message": "Sneaker updated successfully",
-	})
-}
-
->>>>>>> f835e8d2
-// deleteSneaker handles DELETE /sneakers/{id} to remove a sneaker doc.
-func deleteSneaker(w http.ResponseWriter, r *http.Request) {
-	collection := db.Database("OnlineStore").Collection("sneakers")
-	ctx, cancel := context.WithTimeout(context.Background(), 10*time.Second)
-	defer cancel()
-
-	vars := mux.Vars(r)
-	idHex := vars["id"]
-	objID, err := primitive.ObjectIDFromHex(idHex)
-	if err != nil {
-		http.Error(w, "Invalid ID format", http.StatusBadRequest)
-		return
-	}
-
 	res, err := collection.DeleteOne(ctx, bson.M{"_id": objID})
 	if err != nil {
 		http.Error(w, "Failed to delete sneaker", http.StatusInternalServerError)
