--- conflicted
+++ resolved
@@ -158,8 +158,6 @@
 
   <!-- JavaScript for handling login submission -->
   <script>
-
-    let currentLocation = window.location.hostname;
     document.getElementById("submit").addEventListener("click", async () => {
       const email = document.getElementById("email").value;
       const password = document.getElementById("password").value;
@@ -170,11 +168,7 @@
       }
 
       try {
-<<<<<<< HEAD
-        const response = await fetch("https://" + currentLocation + "/login", {
-=======
         const response = await fetch("/login", {
->>>>>>> f835e8d2
           method: "POST",
           headers: { "Content-Type": "application/json" },
           body: JSON.stringify({ email, password }),
