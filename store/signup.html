<!DOCTYPE html>
<html lang="en">
<head>
  <meta charset="UTF-8">
  <meta http-equiv="X-UA-Compatible" content="IE=edge">
  <meta name="viewport" content="width=device-width, initial-scale=1.0">
  <title>Sign Up</title>
  <style>
    @import url('https://fonts.googleapis.com/css2?family=Poppins:wght@400;500&display=swap');

    * {
      margin: 0;
      padding: 0;
      box-sizing: border-box;
      font-family: 'Poppins', sans-serif;
    }

    body {
      display: flex;
      justify-content: center;
      align-items: center;
      min-height: 100vh;
      background: #1f1f1f;
    }

    .signup-box {
      display: flex;
      justify-content: center;
      flex-direction: column;
      width: 440px;
      height: 560px;
      padding: 30px;
      background: lightgrey;
      border-radius: 15px;
      box-shadow: 0 5px 53px 38px rgba(245, 245, 245, 0.26);
      position: relative;
    }

    .close-btn {
      position: absolute;
      top: 20px;
      right: 20px;
      font-size: 24px;
      color: #333;
      cursor: pointer;
      text-decoration: none;
    }

    .close-btn:hover {
      color: #ff4e5b;
    }

    .signup-header {
      text-align: center;
      margin: 20px 0 40px 0;
    }

    .signup-header header {
      color: #333;
      font-size: 30px;
      font-weight: 600;
    }

    .input-box .input-field {
      width: 100%;
      height: 60px;
      font-size: 17px;
      padding: 0 25px;
      margin-bottom: 15px;
      border-radius: 30px;
      border: none;
      outline: none;
      transition: .3s;
    }

    ::placeholder {
      font-weight: 500;
      color: #222;
    }

    .input-field:focus {
      width: 105%;
    }

    .input-submit {
      position: relative;
    }

    .submit-btn {
      width: 100%;
      height: 60px;
      background: #ff4e5b;
      border: none;
      border-radius: 30px;
      cursor: pointer;
      transition: .3s;
    }

    .input-submit label {
      position: absolute;
      top: 45%;
      left: 50%;
      color: #fff;
      transform: translate(-50%, -50%);
      cursor: pointer;
    }

    .submit-btn:hover {
      background: #000;
      transform: scale(1.05, 1);
    }

    .sign-in-link {
      text-align: center;
      font-size: 15px;
      margin-top: 20px;
    }

    .sign-in-link a {
      color: #000;
      font-weight: 600;
    }

    .sign-in-link a:hover {
      text-decoration: underline;
    }
  </style>
</head>
<body>
  <div class="signup-box">
    <a href="/" class="close-btn">&times;</a>
    <div class="signup-header">
      <header>Sign Up</header>
    </div>
    <div class="input-box">
      <input type="text" class="input-field" id="name" placeholder="Name" autocomplete="off" required="">
    </div>
    <div class="input-box">
      <input type="email" class="input-field" id="email" placeholder="Email" autocomplete="off" required="">
    </div>
    <div class="input-box">
      <input type="password" class="input-field" id="password" placeholder="Password" autocomplete="off" required="">
    </div>
    <div class="input-submit">
      <button class="submit-btn" id="submit"></button>
      <label for="submit">Sign Up</label>
    </div>
    <div class="sign-in-link">
      <p>Already have an account? <a href="/login">Sign In</a></p>
    </div>
  </div>

  <!-- JavaScript for handling login submission -->
  <script>

    let currentLocation = window.location.hostname;
    document.getElementById("submit").addEventListener("click", async () => {
      const name = document.getElementById("name").value;
      const email = document.getElementById("email").value;
      const password = document.getElementById("password").value;

      if (!name || !email || !password) {
        alert("Please fill in all fields");
        return;
      }

      try {
<<<<<<< HEAD
        const response = await fetch("https://" + currentLocation + "/signup", {
=======
        const response = await fetch("/signup", {
>>>>>>> f835e8d2
          method: "POST",
          headers: { "Content-Type": "application/json" },
          body: JSON.stringify({ name, email, password }),
        });

        const data = await response.json();
        if (response.ok) {
          alert(`Welcome ${data.name}!`);
        } else {
          alert(`Error: ${data.error}`);
        }
      } catch (error) {
        console.error("Error:", error);
        alert("Failed to login. Please try again.");
      }
    });
  </script>

</body>
</html><|MERGE_RESOLUTION|>--- conflicted
+++ resolved
@@ -152,8 +152,6 @@
 
   <!-- JavaScript for handling login submission -->
   <script>
-
-    let currentLocation = window.location.hostname;
     document.getElementById("submit").addEventListener("click", async () => {
       const name = document.getElementById("name").value;
       const email = document.getElementById("email").value;
@@ -165,11 +163,7 @@
       }
 
       try {
-<<<<<<< HEAD
-        const response = await fetch("https://" + currentLocation + "/signup", {
-=======
         const response = await fetch("/signup", {
->>>>>>> f835e8d2
           method: "POST",
           headers: { "Content-Type": "application/json" },
           body: JSON.stringify({ name, email, password }),
